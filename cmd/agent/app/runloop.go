--- conflicted
+++ resolved
@@ -75,12 +75,6 @@
 	if err != nil {
 		panic(err)
 	}
-<<<<<<< HEAD
-
-=======
-	common.UpdateDistPath()
-	hostname := common.GetHostname()
->>>>>>> fed6f434
 	// store the computed hostname in the global cache
 	key := path.Join(util.AgentCachePrefix, "hostname")
 	util.Cache.Set(key, hostname, util.NoExpiration)
@@ -95,17 +89,10 @@
 	if err != nil {
 		log.Error("Misconfiguration of agent endpoints: ", err)
 	}
-<<<<<<< HEAD
 	common.Forwarder = forwarder.NewDefaultForwarder(keysPerDomain)
 	log.Debugf("Starting forwarder")
 	common.Forwarder.Start()
 	log.Debugf("Forwarder started")
-=======
-	fwd := forwarder.NewForwarder(keysPerDomain)
-	log.Debugf("Starting forwarder")
-	fwd.Start()
-	log.Debugf("Forwarder startered")
->>>>>>> fed6f434
 
 	// setup the aggregator
 	s := &serializer.Serializer{Forwarder: common.Forwarder}
@@ -121,21 +108,14 @@
 		}
 	}
 	log.Debugf("statsd started")
-<<<<<<< HEAD
 
 	// create and setup the Autoconfig instance
 	common.SetupAutoConfig(config.Datadog.GetString("confd_path"))
 	// start the autoconfig, this will immediately run any configured check
 	common.StartAutoConfig()
-=======
-	// create the Collector instance and start all the components
-	// NOTICE: this will also setup the Python environment
-	common.Collector = collector.NewCollector(common.DistPath, filepath.Join(common.DistPath, "checks"))
->>>>>>> fed6f434
 
 	log.Debugf("commonCollector created")
 	// setup the metadata collector, this needs a working Python env to function
-<<<<<<< HEAD
 	if config.Datadog.GetBool("enable_metadata_collection") {
 		common.MetadataScheduler = metadata.NewScheduler(s, hostname)
 		var C []config.MetadataProviders
@@ -148,31 +128,6 @@
 				}
 				intl := c.Interval * time.Second
 				err = common.MetadataScheduler.AddCollector(c.Name, intl)
-=======
-	metaCollector := metadata.NewCollector(fwd, config.Datadog.GetString("api_key"), hostname)
-	log.Debugf("metaCollector created")
-	// Get a list of config checks from the configured providers
-	var configs []check.Config
-	for _, provider := range common.GetConfigProviders(config.Datadog.GetString("confd_path")) {
-		c, _ := provider.Collect()
-		configs = append(configs, c...)
-	}
-
-	// given a list of configurations, try to load corresponding checks using different loaders
-	// TODO add check type to the conf file so that we avoid the inner for
-	log.Debugf("before checkloaders")
-	loaders := common.GetCheckLoaders()
-	for _, conf := range configs {
-		for _, loader := range loaders {
-			res, err := loader.Load(conf)
-			if err != nil {
-				log.Warnf("Unable to load the check '%s' from the configuration: %s", conf.Name, err)
-				continue
-			}
-
-			for _, check := range res {
-				err := common.Collector.RunCheck(check)
->>>>>>> fed6f434
 				if err != nil {
 					log.Errorf("Unable to add '%s' metadata provider: %v", c.Name, err)
 				} else {
